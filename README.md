--- conflicted
+++ resolved
@@ -3,13 +3,6 @@
 Welcome to the HeRo project! This initiative introduces an innovative platform tailored for swarm robotics applications. It boasts affordability, ease of assembly using readily available components, and seamless integration with the industry-standard ROS (Robot Operating System). Our robotic platform is fully open-source, featuring a 3D-printed body coupled with open-source software. Within this repository, you'll discover a comprehensive range of ROS packages, firmware, simulations, examples, as well as additional resources such as CAD files, 3D models, schematics, and more.
 </p>
 
-<<<<<<< HEAD
-This project presents the design of a novel platform for swarm robotics applications that is low cost, easy to assemble using off-the-shelf components, and deeply integrated with the most used robotic framework available today: ROS (Robot Operating System). The robotic platform is entirely open, composed of a 3D printed body and open-source software. We describe its architecture, present its main features, and evaluate its functionalities executing experiments using a couple of robots. Results demonstrate that the proposed mobile robot is very effective given its small size and reduced cost, being suitable for swarm robotics research and education. 
-
-> Please, find more information [here](https://verlab.github.io/hero_common/).
-
-![hero_view](https://user-images.githubusercontent.com/14208261/164281570-9db151b4-c538-479a-b654-469616ad4e62.png)
-=======
 For more in-depth information, please visit our documentation page [here](https://verlab.github.io/hero_common/).
 
 <p align="center">
@@ -21,21 +14,14 @@
 [![Hector Azpurua](https://github.com/h3ct0r.png?size=50)](https://github.com/h3ct0r)
 [![Maurício Ferrari](https://github.com/mauferrari.png?size=50)](https://github.com/mauferrari)
 
->>>>>>> c04864df
 
 ## Contributing
 We welcome and appreciate contributions from the community. If you have ideas, bug fixes, or enhancements you'd like to propose, please feel free to open an issue or submit a pull request. Together, we can make HeRo an even better platform for robotics enthusiasts and researchers.
 
-<<<<<<< HEAD
-
-# Creative Commons
-
-=======
 Thank you 🙏 to all our contributors!
 
 [<img alt="vitorHoller" width="40px" src="https://github.com/vitorHoller.png"/>](https://github.com/vitorHoller)
 
 
 ## License
->>>>>>> c04864df
 <a rel="license" href="http://creativecommons.org/licenses/by-nc-nd/4.0/"><img alt="Creative Commons License" style="border-width:0" src="https://i.creativecommons.org/l/by-nc-nd/4.0/88x31.png" /></a><br />This work is licensed under a <a rel="license" href="http://creativecommons.org/licenses/by-nc-nd/4.0/">Creative Commons Attribution-NonCommercial-ShareALike 4.0 International License</a>.